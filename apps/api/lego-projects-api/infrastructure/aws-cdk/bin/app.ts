--- conflicted
+++ resolved
@@ -7,13 +7,6 @@
 
 const environment = process.env.ENVIRONMENT || 'dev'
 
-<<<<<<< HEAD
-new LegoApiStack(app, `LegoApiStack${environment.charAt(0).toUpperCase() + environment.slice(1)}`, {
-  environment: environment as 'staging' | 'production',
-  env: {
-    account: process.env.CDK_DEFAULT_ACCOUNT,
-    region: process.env.CDK_DEFAULT_REGION || 'us-east-1',
-=======
 new LegoApiStack(
   app,
   `LegoApiStack${environment.charAt(0).toUpperCase() + environment.slice(1)}`,
@@ -29,7 +22,7 @@
       Project: 'lego-moc-instructions',
       Component: 'lego-projects-api',
     },
->>>>>>> 703a1f64
+
   },
   tags: {
     Environment: environment,
